package otelcolconvert

import (
	"fmt"
	"strings"

	"github.com/grafana/alloy/internal/converter/diag"
	"github.com/grafana/alloy/internal/converter/internal/common"
	"github.com/grafana/alloy/syntax/token/builder"
	"go.opentelemetry.io/collector/component"
	"go.opentelemetry.io/collector/otelcol"
)

<<<<<<< HEAD
// componentConverter represents a converter which converts an OpenTelemetry
// Collector component into an Alloy component.
type componentConverter interface {
=======
// ComponentConverter represents a converter which converts an OpenTelemetry
// Collector component into a Flow component.
type ComponentConverter interface {
>>>>>>> 2e95228c
	// Factory should return the factory for the OpenTelemetry Collector
	// component.
	Factory() component.Factory

	// InputComponentName should return the name of the Alloy component where
	// other Alloy components forward OpenTelemetry data to.
	//
	// For example, a converter which emits a chain of components
	// (otelcol.receiver.prometheus -> prometheus.remote_write) should return
	// "otelcol.receiver.prometheus", which is the first component that receives
	// OpenTelemetry data in the chain.
	//
	// Converters which emit components that do not receive data from other
	// components must return an empty string.
	InputComponentName() string

	// ConvertAndAppend should convert the provided OpenTelemetry Collector
	// component configuration into Alloy configuration and append the result to
	// [state.Body]. Implementations are expected to append configuration where
	// all required arguments are set and all optional arguments are set to the
	// values from the input configuration or the Alloy default.
	//
	// ConvertAndAppend may be called more than once with the same component used
<<<<<<< HEAD
	// in different pipelines. Use [state.AlloyComponentLabel] to get a guaranteed
	// unique Alloy component label for the current state.
	ConvertAndAppend(state *state, id component.InstanceID, cfg component.Config) diag.Diagnostics
=======
	// in different pipelines. Use [state.FlowComponentLabel] to get a guaranteed
	// unique Flow component label for the current state.
	ConvertAndAppend(state *State, id component.InstanceID, cfg component.Config) diag.Diagnostics
>>>>>>> 2e95228c
}

// List of component converters. This slice is appended to by init functions in
// other files.
var converters []ComponentConverter

// State represents the State of the conversion. The State tracks:
//
//   - The OpenTelemetry Collector config being converted.
//   - The current OpenTelemetry Collector pipelines being converted.
//   - The current OpenTelemetry Collector component being converted.
type State struct {
	cfg   *otelcol.Config // Input config.
	file  *builder.File   // Output file.
	group *pipelineGroup  // Current pipeline group being converted.

	// converterLookup maps a converter key to the associated converter instance.
	converterLookup map[converterKey]ComponentConverter

	// extensionLookup maps OTel extensions to Alloy component IDs.
	extensionLookup map[component.ID]componentID

	componentID          component.InstanceID // ID of the current component being converted.
	componentConfig      component.Config     // Config of the current component being converted.
	componentLabelPrefix string               // Prefix for the label of the current component being converted.
}

type converterKey struct {
	Kind component.Kind
	Type component.Type
}

// Body returns the body of the file being generated. Implementations of
// [componentConverter] should use this to append components.
func (state *State) Body() *builder.Body { return state.file.Body() }

// AlloyComponentLabel returns the unique Alloy label for the OpenTelemetry
// Component component being converted. It is safe to use this label to create
<<<<<<< HEAD
// multiple Alloy components in a chain.
func (state *state) AlloyComponentLabel() string {
	return state.alloyLabelForComponent(state.componentID)
=======
// multiple Flow components in a chain.
func (state *State) FlowComponentLabel() string {
	return state.flowLabelForComponent(state.componentID)
>>>>>>> 2e95228c
}

// alloyLabelForComponent returns the unique Alloy label for the given
// OpenTelemetry Collector component.
<<<<<<< HEAD
func (state *state) alloyLabelForComponent(c component.InstanceID) string {
=======
func (state *State) flowLabelForComponent(c component.InstanceID) string {
>>>>>>> 2e95228c
	const defaultLabel = "default"

	// We need to prove that it's possible to statelessly compute the label for a
	// Alloy component just by using the group name and the otelcol component name:
	//
	// 1. OpenTelemetry Collector components are created once per pipeline, where
	//    the pipeline must have a unique key (a combination of telemetry type and
	//    an optional ID).
	//
	// 2. OpenTelemetry components must not appear in a pipeline more than once.
	//    Multiple references to receiver and exporter components get
	//    deduplicated, and multiple references to processor components gets
	//    rejected.
	//
	// 3. There is no other mechanism which constructs an OpenTelemetry
	//    receiver, processor, or exporter component.
	//
	// 4. Extension components are created once per service and are agnostic to
	//    pipelines.
	//
	// Considering the points above, the combination of group name and component
	// name is all that's needed to form a unique label for a single input
	// config.

	var (
		groupName     = state.group.Name
		componentName = c.ID.Name()
	)

	// We want to make the component label as idiomatic as possible. If both the
	// group and component name are empty, we'll name it "default," aligning
	// with standard Alloy naming conventions.
	//
	// Otherwise, we'll replace empty group and component names with "default"
	// and concatenate them with an underscore.
	unsanitizedLabel := state.componentLabelPrefix
	if unsanitizedLabel != "" {
		unsanitizedLabel += "_"
	}
	switch {
	case groupName == "" && componentName == "":
		unsanitizedLabel += defaultLabel

	default:
		if groupName == "" {
			groupName = defaultLabel
		}
		if componentName == "" {
			componentName = defaultLabel
		}
		unsanitizedLabel += fmt.Sprintf("%s_%s", groupName, componentName)
	}

	return common.SanitizeIdentifierPanics(unsanitizedLabel)
}

// Next returns the set of Alloy component IDs for a given data type that the
// current component being converted should forward data to.
func (state *State) Next(c component.InstanceID, dataType component.DataType) []componentID {
	instances := state.nextInstances(c, dataType)

	var ids []componentID

	for _, instance := range instances {
		key := converterKey{
			Kind: instance.Kind,
			Type: instance.ID.Type(),
		}

		// Look up the converter associated with the instance and retrieve the name
		// of the Alloy component expected to receive data.
		converter, found := state.converterLookup[key]
		if !found {
			panic(fmt.Sprintf("otelcolconvert: no component name found for converter key %v", key))
		}
		componentName := converter.InputComponentName()
		if componentName == "" {
			panic(fmt.Sprintf("otelcolconvert: converter %T returned empty component name", converter))
		}

		componentLabel := state.alloyLabelForComponent(instance)

		ids = append(ids, componentID{
			Name:  strings.Split(componentName, "."),
			Label: componentLabel,
		})
	}

	return ids
}

func (state *State) nextInstances(c component.InstanceID, dataType component.DataType) []component.InstanceID {
	switch dataType {
	case component.DataTypeMetrics:
		return state.group.NextMetrics(c)
	case component.DataTypeLogs:
		return state.group.NextLogs(c)
	case component.DataTypeTraces:
		return state.group.NextTraces(c)

	default:
		panic(fmt.Sprintf("otelcolconvert: unknown data type %q", dataType))
	}
}

func (state *State) LookupExtension(id component.ID) componentID {
	cid, ok := state.extensionLookup[id]
	if !ok {
		panic(fmt.Sprintf("no component name found for extension %q", id.Name()))
	}
	return cid
}

type componentID struct {
	Name  []string
	Label string
}

func (id componentID) String() string {
	return strings.Join([]string{
		strings.Join(id.Name, "."),
		id.Label,
	}, ".")
}<|MERGE_RESOLUTION|>--- conflicted
+++ resolved
@@ -11,15 +11,9 @@
 	"go.opentelemetry.io/collector/otelcol"
 )
 
-<<<<<<< HEAD
-// componentConverter represents a converter which converts an OpenTelemetry
+// ComponentConverter represents a converter which converts an OpenTelemetry
 // Collector component into an Alloy component.
-type componentConverter interface {
-=======
-// ComponentConverter represents a converter which converts an OpenTelemetry
-// Collector component into a Flow component.
 type ComponentConverter interface {
->>>>>>> 2e95228c
 	// Factory should return the factory for the OpenTelemetry Collector
 	// component.
 	Factory() component.Factory
@@ -43,15 +37,9 @@
 	// values from the input configuration or the Alloy default.
 	//
 	// ConvertAndAppend may be called more than once with the same component used
-<<<<<<< HEAD
 	// in different pipelines. Use [state.AlloyComponentLabel] to get a guaranteed
 	// unique Alloy component label for the current state.
-	ConvertAndAppend(state *state, id component.InstanceID, cfg component.Config) diag.Diagnostics
-=======
-	// in different pipelines. Use [state.FlowComponentLabel] to get a guaranteed
-	// unique Flow component label for the current state.
 	ConvertAndAppend(state *State, id component.InstanceID, cfg component.Config) diag.Diagnostics
->>>>>>> 2e95228c
 }
 
 // List of component converters. This slice is appended to by init functions in
@@ -90,24 +78,14 @@
 
 // AlloyComponentLabel returns the unique Alloy label for the OpenTelemetry
 // Component component being converted. It is safe to use this label to create
-<<<<<<< HEAD
 // multiple Alloy components in a chain.
-func (state *state) AlloyComponentLabel() string {
+func (state *State) AlloyComponentLabel() string {
 	return state.alloyLabelForComponent(state.componentID)
-=======
-// multiple Flow components in a chain.
-func (state *State) FlowComponentLabel() string {
-	return state.flowLabelForComponent(state.componentID)
->>>>>>> 2e95228c
 }
 
 // alloyLabelForComponent returns the unique Alloy label for the given
 // OpenTelemetry Collector component.
-<<<<<<< HEAD
-func (state *state) alloyLabelForComponent(c component.InstanceID) string {
-=======
-func (state *State) flowLabelForComponent(c component.InstanceID) string {
->>>>>>> 2e95228c
+func (state *State) alloyLabelForComponent(c component.InstanceID) string {
 	const defaultLabel = "default"
 
 	// We need to prove that it's possible to statelessly compute the label for a
