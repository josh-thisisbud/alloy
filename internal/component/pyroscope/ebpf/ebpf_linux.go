--- conflicted
+++ resolved
@@ -71,15 +71,12 @@
 // NewDefaultArguments create the default settings for a scrape job.
 func NewDefaultArguments() Arguments {
 	return Arguments{
-		ForwardTo:            nil,
-		Targets:              nil,
 		CollectInterval:      15 * time.Second,
 		SampleRate:           97,
-		VerifierLogSize:      0,
 		PidCacheSize:         32,
+		ContainerIDCacheSize: 1024,
 		BuildIDCacheSize:     64,
 		SameFileCacheSize:    8,
-		ContainerIDCacheSize: 1024,
 		CacheRounds:          3,
 		CollectUserProfile:   true,
 		CollectKernelProfile: true,
@@ -235,11 +232,15 @@
 
 func convertSessionOptions(args Arguments, ms *metrics) ebpfspy.SessionOptions {
 	return ebpfspy.SessionOptions{
-		CollectUser:               args.CollectUserProfile,
-		CollectKernel:             args.CollectKernelProfile,
-		UnknownSymbolModuleOffset: false,
-		UnknownSymbolAddress:      false,
-		PythonEnabled:             args.PythonEnabled,
+		CollectUser:   args.CollectUserProfile,
+		CollectKernel: args.CollectKernelProfile,
+		SampleRate:    args.SampleRate,
+		PythonEnabled: args.PythonEnabled,
+		Metrics:       ms.ebpfMetrics,
+		SymbolOptions: symtab.SymbolOptions{
+			GoTableFallback: false,
+			DemangleOptions: demangle2.ConvertDemangleOptions(args.Demangle),
+		},
 		CacheOptions: symtab.CacheOptions{
 			PidCacheOptions: symtab.GCacheOptions{
 				Size:       args.PidCacheSize,
@@ -254,26 +255,9 @@
 				KeepRounds: args.CacheRounds,
 			},
 		},
-<<<<<<< HEAD
-		SymbolOptions: symtab.SymbolOptions{
-			GoTableFallback:    false,
-			PythonFullFilePath: false,
-			DemangleOptions:    demangle2.ConvertDemangleOptions(args.Demangle),
-		},
-		Metrics:                  ms.ebpfMetrics,
-		SampleRate:               args.SampleRate,
-		VerifierLogSize:          args.VerifierLogSize,
-		PythonBPFErrorLogEnabled: false,
-		PythonBPFDebugLogEnabled: false,
-		PrintBPFLog:              false,
-		BPFMapsOptions: ebpfspy.BPFMapsOptions{
-			PIDMapSize:     0,
-			SymbolsMapSize: 0,
-=======
 		BPFMapsOptions: ebpfspy.BPFMapsOptions{
 			SymbolsMapSize: uint32(args.SymbolsMapSize),
 			PIDMapSize:     uint32(args.PIDMapSize),
->>>>>>> f8feb6fa
 		},
 	}
 }