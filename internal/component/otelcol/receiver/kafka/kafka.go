// Package kafka provides an otelcol.receiver.kafka component.
package kafka

import (
	"time"

	"github.com/grafana/alloy/internal/component"
	"github.com/grafana/alloy/internal/component/otelcol"
	"github.com/grafana/alloy/internal/component/otelcol/receiver"
	"github.com/grafana/alloy/internal/featuregate"
	"github.com/grafana/alloy/syntax/alloytypes"
	"github.com/mitchellh/mapstructure"
	"github.com/open-telemetry/opentelemetry-collector-contrib/exporter/kafkaexporter"
	"github.com/open-telemetry/opentelemetry-collector-contrib/receiver/kafkareceiver"
	otelcomponent "go.opentelemetry.io/collector/component"
	otelextension "go.opentelemetry.io/collector/extension"
)

func init() {
	component.Register(component.Registration{
		Name:      "otelcol.receiver.kafka",
		Stability: featuregate.StabilityGenerallyAvailable,
		Args:      Arguments{},

		Build: func(opts component.Options, args component.Arguments) (component.Component, error) {
			fact := kafkareceiver.NewFactory()
			return receiver.New(opts, fact, args.(Arguments))
		},
	})
}

// Arguments configures the otelcol.receiver.kafka component.
type Arguments struct {
<<<<<<< HEAD
	Brokers         []string `alloy:"brokers,attr"`
	ProtocolVersion string   `alloy:"protocol_version,attr"`
	Topic           string   `alloy:"topic,attr,optional"`
	Encoding        string   `alloy:"encoding,attr,optional"`
	GroupID         string   `alloy:"group_id,attr,optional"`
	ClientID        string   `alloy:"client_id,attr,optional"`
	InitialOffset   string   `alloy:"initial_offset,attr,optional"`

	Authentication   AuthenticationArguments `alloy:"authentication,block,optional"`
	Metadata         MetadataArguments       `alloy:"metadata,block,optional"`
	AutoCommit       AutoCommitArguments     `alloy:"autocommit,block,optional"`
	MessageMarking   MessageMarkingArguments `alloy:"message_marking,block,optional"`
	HeaderExtraction HeaderExtraction        `alloy:"header_extraction,block,optional"`
=======
	Brokers         []string `river:"brokers,attr"`
	ProtocolVersion string   `river:"protocol_version,attr"`
	Topic           string   `river:"topic,attr,optional"`
	Encoding        string   `river:"encoding,attr,optional"`
	GroupID         string   `river:"group_id,attr,optional"`
	ClientID        string   `river:"client_id,attr,optional"`
	InitialOffset   string   `river:"initial_offset,attr,optional"`

	ResolveCanonicalBootstrapServersOnly bool `river:"resolve_canonical_bootstrap_servers_only,attr,optional"`

	Authentication   AuthenticationArguments `river:"authentication,block,optional"`
	Metadata         MetadataArguments       `river:"metadata,block,optional"`
	AutoCommit       AutoCommitArguments     `river:"autocommit,block,optional"`
	MessageMarking   MessageMarkingArguments `river:"message_marking,block,optional"`
	HeaderExtraction HeaderExtraction        `river:"header_extraction,block,optional"`
>>>>>>> 2e95228c

	// DebugMetrics configures component internal metrics. Optional.
	DebugMetrics otelcol.DebugMetricsArguments `alloy:"debug_metrics,block,optional"`

	// Output configures where to send received data. Required.
	Output *otelcol.ConsumerArguments `alloy:"output,block"`
}

var _ receiver.Arguments = Arguments{}

// SetToDefault implements syntax.Defaulter.
func (args *Arguments) SetToDefault() {
	*args = Arguments{
		// We use the defaults from the upstream OpenTelemetry Collector component
		// for compatibility, even though that means using a client and group ID of
		// "otel-collector".

		Topic:         "otlp_spans",
		Encoding:      "otlp_proto",
		Brokers:       []string{"localhost:9092"},
		ClientID:      "otel-collector",
		GroupID:       "otel-collector",
		InitialOffset: "latest",
	}
	args.Metadata.SetToDefault()
	args.AutoCommit.SetToDefault()
	args.MessageMarking.SetToDefault()
	args.HeaderExtraction.SetToDefault()
	args.DebugMetrics.SetToDefault()
}

// Convert implements receiver.Arguments.
func (args Arguments) Convert() (otelcomponent.Config, error) {
	input := make(map[string]interface{})
	input["auth"] = args.Authentication.Convert()

	var result kafkareceiver.Config
	err := mapstructure.Decode(input, &result)
	if err != nil {
		return nil, err
	}

	result.Brokers = args.Brokers
	result.ProtocolVersion = args.ProtocolVersion
	result.Topic = args.Topic
	result.Encoding = args.Encoding
	result.GroupID = args.GroupID
	result.ClientID = args.ClientID
	result.InitialOffset = args.InitialOffset
	result.ResolveCanonicalBootstrapServersOnly = args.ResolveCanonicalBootstrapServersOnly
	result.Metadata = args.Metadata.Convert()
	result.AutoCommit = args.AutoCommit.Convert()
	result.MessageMarking = args.MessageMarking.Convert()
	result.HeaderExtraction = args.HeaderExtraction.Convert()

	return &result, nil
}

// Extensions implements receiver.Arguments.
func (args Arguments) Extensions() map[otelcomponent.ID]otelextension.Extension {
	return nil
}

// Exporters implements receiver.Arguments.
func (args Arguments) Exporters() map[otelcomponent.DataType]map[otelcomponent.ID]otelcomponent.Component {
	return nil
}

// NextConsumers implements receiver.Arguments.
func (args Arguments) NextConsumers() *otelcol.ConsumerArguments {
	return args.Output
}

// AuthenticationArguments configures how to authenticate to the Kafka broker.
type AuthenticationArguments struct {
	Plaintext *PlaintextArguments         `alloy:"plaintext,block,optional"`
	SASL      *SASLArguments              `alloy:"sasl,block,optional"`
	TLS       *otelcol.TLSClientArguments `alloy:"tls,block,optional"`
	Kerberos  *KerberosArguments          `alloy:"kerberos,block,optional"`
}

// Convert converts args into the upstream type.
func (args AuthenticationArguments) Convert() map[string]interface{} {
	auth := make(map[string]interface{})

	if args.Plaintext != nil {
		conv := args.Plaintext.Convert()
		auth["plain_text"] = &conv
	}
	if args.SASL != nil {
		conv := args.SASL.Convert()
		auth["sasl"] = &conv
	}
	if args.TLS != nil {
		auth["tls"] = args.TLS.Convert()
	}
	if args.Kerberos != nil {
		conv := args.Kerberos.Convert()
		auth["kerberos"] = &conv
	}

	return auth
}

// PlaintextArguments configures plaintext authentication against the Kafka
// broker.
type PlaintextArguments struct {
	Username string            `alloy:"username,attr"`
	Password alloytypes.Secret `alloy:"password,attr"`
}

// Convert converts args into the upstream type.
func (args PlaintextArguments) Convert() map[string]interface{} {
	return map[string]interface{}{
		"username": args.Username,
		"password": string(args.Password),
	}
}

// SASLArguments configures SASL authentication against the Kafka broker.
type SASLArguments struct {
	Username  string            `alloy:"username,attr"`
	Password  alloytypes.Secret `alloy:"password,attr"`
	Mechanism string            `alloy:"mechanism,attr"`
	Version   int               `alloy:"version,attr,optional"`
	AWSMSK    AWSMSKArguments   `alloy:"aws_msk,block,optional"`
}

// Convert converts args into the upstream type.
func (args SASLArguments) Convert() map[string]interface{} {
	return map[string]interface{}{
		"username":  args.Username,
		"password":  string(args.Password),
		"mechanism": args.Mechanism,
		"version":   args.Version,
		"aws_msk":   args.AWSMSK.Convert(),
	}
}

// AWSMSKArguments exposes additional SASL authentication measures required to
// use the AWS_MSK_IAM mechanism.
type AWSMSKArguments struct {
	Region     string `alloy:"region,attr"`
	BrokerAddr string `alloy:"broker_addr,attr"`
}

// Convert converts args into the upstream type.
func (args AWSMSKArguments) Convert() map[string]interface{} {
	return map[string]interface{}{
		"region":      args.Region,
		"broker_addr": args.BrokerAddr,
	}
}

// KerberosArguments configures Kerberos authentication against the Kafka
// broker.
type KerberosArguments struct {
	ServiceName string            `alloy:"service_name,attr,optional"`
	Realm       string            `alloy:"realm,attr,optional"`
	UseKeyTab   bool              `alloy:"use_keytab,attr,optional"`
	Username    string            `alloy:"username,attr"`
	Password    alloytypes.Secret `alloy:"password,attr,optional"`
	ConfigPath  string            `alloy:"config_file,attr,optional"`
	KeyTabPath  string            `alloy:"keytab_file,attr,optional"`
}

// Convert converts args into the upstream type.
func (args KerberosArguments) Convert() map[string]interface{} {
	return map[string]interface{}{
		"service_name": args.ServiceName,
		"realm":        args.Realm,
		"use_keytab":   args.UseKeyTab,
		"username":     args.Username,
		"password":     string(args.Password),
		"config_file":  args.ConfigPath,
		"keytab_file":  args.KeyTabPath,
	}
}

// MetadataArguments configures how the otelcol.receiver.kafka component will
// retrieve metadata from the Kafka broker.
type MetadataArguments struct {
	IncludeAllTopics bool                   `alloy:"include_all_topics,attr,optional"`
	Retry            MetadataRetryArguments `alloy:"retry,block,optional"`
}

func (args *MetadataArguments) SetToDefault() {
	*args = MetadataArguments{
		IncludeAllTopics: true,
		Retry: MetadataRetryArguments{
			MaxRetries: 3,
			Backoff:    250 * time.Millisecond,
		},
	}
}

// Convert converts args into the upstream type.
func (args MetadataArguments) Convert() kafkaexporter.Metadata {
	return kafkaexporter.Metadata{
		Full:  args.IncludeAllTopics,
		Retry: args.Retry.Convert(),
	}
}

// MetadataRetryArguments configures how to retry retrieving metadata from the
// Kafka broker. Retrying is useful to avoid race conditions when the Kafka
// broker is starting at the same time as the otelcol.receiver.kafka component.
type MetadataRetryArguments struct {
	MaxRetries int           `alloy:"max_retries,attr,optional"`
	Backoff    time.Duration `alloy:"backoff,attr,optional"`
}

// Convert converts args into the upstream type.
func (args MetadataRetryArguments) Convert() kafkaexporter.MetadataRetry {
	return kafkaexporter.MetadataRetry{
		Max:     args.MaxRetries,
		Backoff: args.Backoff,
	}
}

// AutoCommitArguments configures how to automatically commit updated topic
// offsets back to the Kafka broker.
type AutoCommitArguments struct {
	Enable   bool          `alloy:"enable,attr,optional"`
	Interval time.Duration `alloy:"interval,attr,optional"`
}

func (args *AutoCommitArguments) SetToDefault() {
	*args = AutoCommitArguments{
		Enable:   true,
		Interval: time.Second,
	}
}

// Convert converts args into the upstream type.
func (args AutoCommitArguments) Convert() kafkareceiver.AutoCommit {
	return kafkareceiver.AutoCommit{
		Enable:   args.Enable,
		Interval: args.Interval,
	}
}

// MessageMarkingArguments configures when Kafka messages are marked as read.
type MessageMarkingArguments struct {
	AfterExecution      bool `alloy:"after_execution,attr,optional"`
	IncludeUnsuccessful bool `alloy:"include_unsuccessful,attr,optional"`
}

func (args *MessageMarkingArguments) SetToDefault() {
	*args = MessageMarkingArguments{
		AfterExecution:      false,
		IncludeUnsuccessful: false,
	}
}

// Convert converts args into the upstream type.
func (args MessageMarkingArguments) Convert() kafkareceiver.MessageMarking {
	return kafkareceiver.MessageMarking{
		After:   args.AfterExecution,
		OnError: args.IncludeUnsuccessful,
	}
}

type HeaderExtraction struct {
	ExtractHeaders bool     `alloy:"extract_headers,attr,optional"`
	Headers        []string `alloy:"headers,attr,optional"`
}

func (h *HeaderExtraction) SetToDefault() {
	*h = HeaderExtraction{
		ExtractHeaders: false,
		Headers:        []string{},
	}
}

// Convert converts HeaderExtraction into the upstream type.
func (h HeaderExtraction) Convert() kafkareceiver.HeaderExtraction {
	return kafkareceiver.HeaderExtraction{
		ExtractHeaders: h.ExtractHeaders,
		Headers:        h.Headers,
	}
}

// DebugMetricsConfig implements receiver.Arguments.
func (args Arguments) DebugMetricsConfig() otelcol.DebugMetricsArguments {
	return args.DebugMetrics
}<|MERGE_RESOLUTION|>--- conflicted
+++ resolved
@@ -31,7 +31,6 @@
 
 // Arguments configures the otelcol.receiver.kafka component.
 type Arguments struct {
-<<<<<<< HEAD
 	Brokers         []string `alloy:"brokers,attr"`
 	ProtocolVersion string   `alloy:"protocol_version,attr"`
 	Topic           string   `alloy:"topic,attr,optional"`
@@ -40,28 +39,13 @@
 	ClientID        string   `alloy:"client_id,attr,optional"`
 	InitialOffset   string   `alloy:"initial_offset,attr,optional"`
 
+	ResolveCanonicalBootstrapServersOnly bool `alloy:"resolve_canonical_bootstrap_servers_only,attr,optional"`
+
 	Authentication   AuthenticationArguments `alloy:"authentication,block,optional"`
 	Metadata         MetadataArguments       `alloy:"metadata,block,optional"`
 	AutoCommit       AutoCommitArguments     `alloy:"autocommit,block,optional"`
 	MessageMarking   MessageMarkingArguments `alloy:"message_marking,block,optional"`
 	HeaderExtraction HeaderExtraction        `alloy:"header_extraction,block,optional"`
-=======
-	Brokers         []string `river:"brokers,attr"`
-	ProtocolVersion string   `river:"protocol_version,attr"`
-	Topic           string   `river:"topic,attr,optional"`
-	Encoding        string   `river:"encoding,attr,optional"`
-	GroupID         string   `river:"group_id,attr,optional"`
-	ClientID        string   `river:"client_id,attr,optional"`
-	InitialOffset   string   `river:"initial_offset,attr,optional"`
-
-	ResolveCanonicalBootstrapServersOnly bool `river:"resolve_canonical_bootstrap_servers_only,attr,optional"`
-
-	Authentication   AuthenticationArguments `river:"authentication,block,optional"`
-	Metadata         MetadataArguments       `river:"metadata,block,optional"`
-	AutoCommit       AutoCommitArguments     `river:"autocommit,block,optional"`
-	MessageMarking   MessageMarkingArguments `river:"message_marking,block,optional"`
-	HeaderExtraction HeaderExtraction        `river:"header_extraction,block,optional"`
->>>>>>> 2e95228c
 
 	// DebugMetrics configures component internal metrics. Optional.
 	DebugMetrics otelcol.DebugMetricsArguments `alloy:"debug_metrics,block,optional"`
