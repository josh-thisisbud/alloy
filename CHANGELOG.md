# Changelog

> _Contributors should read our [contributors guide][] for instructions on how
> to update the changelog._

This document contains a historical list of changes between releases. Only
changes that impact end-user behavior are listed; changes to documentation or
internal API changes are not present.

Main (unreleased)
-----------------

<<<<<<< HEAD
### Breaking changes

- Update Public preview `remotecfg` to use `alloy-remote-config` instead of `agent-remote-config`. The
  API has been updated to use the term `collector` over `agent`. (@erikbaranowski)
=======
v1.1.0-rc.0 (2024-05-03)
------------------------
>>>>>>> 1410a705

### Features

- (_Public preview_) Add support for setting GOMEMLIMIT based on cgroup setting. (@mattdurham)

- (_Public preview_) Introduce `boringcrypto` and `cngcrypto` Docker images.
  These Docker images are tagged with the `-boringcrypto` (for Linux) and
  `-cngcrypto` (for Windows) suffixes. `boringcrypto` support is only available
  on AMD64 and ARM64, while `cngcrypto` support is only available on AMD64.
  (@rfratto, @mattdurham)

- (_Public preview_) Introduce `boringcrypto` release assets. BoringCrypto
  builds are publshed for Linux on AMD64 and ARM64 platforms. (@rfratto,
  @mattdurham)

- `otelcol.exporter.loadbalancing`: Add a new `aws_cloud_map` resolver. (@ptodev)

### Enhancements

- Update `prometheus.exporter.kafka` with the following functionalities (@wildum):
  * GSSAPI config
  * enable/disable PA_FX_FAST
  * set a TLS server name
  * show the offset/lag for all consumer group or only the connected ones
  * set the minimum number of topics to monitor
  * enable/disable auto-creation of requested topics if they don't already exist
  * regex to exclude topics / groups
  * added metric kafka_broker_info

- In `prometheus.exporter.kafka`, the interpolation table used to compute estimated lag metrics is now pruned
  on `metadata_refresh_interval` instead of `prune_interval_seconds`. (@wildum)

- Don't restart tailers in `loki.source.kubernetes` component by above-average
  time deltas if K8s version is >= 1.29.1 (@hainenber)

- In `mimir.rules.kubernetes`, add support for running in a cluster of Alloy instances
  by electing a single instance as the leader for the `mimir.rules.kubernetes` component
  to avoid conflicts when making calls to the Mimir API. (@56quarters)

### Bugfixes

- Fixed issue with defaults for Beyla component not being applied correctly. (marctc)

- Fix an issue on Windows where uninstalling Alloy did not remove it from the
  Add/Remove programs list. (@rfratto)

- Fixed issue where text labels displayed outside of component node's boundary. (@hainenber)

- Fix a bug where a topic was claimed by the wrong consumer type in `otelcol.receiver.kafka`. (@wildum)

- Fix an issue where nested import.git config blocks could conflict if they had the same labels. (@wildum)

- In `mimir.rules.kubernetes`, fix an issue where unrecoverable errors from the Mimir API were retried. (@56quarters)

- Fix an issue where `faro.receiver`'s `extra_log_labels` with empty value
  don't map existing value in log line. (@hainenber)

- Fix an issue where `prometheus.remote_write` only queued data for sending
  every 15 seconds instead of as soon as data was written to the WAL.
  (@rfratto)

- Imported code using `slog` logging will now not panic and replay correctly when logged before the logging
  config block is initialized. (@mattdurham)

### Other changes

- Update `alloy-mixin` to use more specific alert group names (for example,
  `alloy_clustering` instead of `clustering`) to avoid collision with installs
  of `agent-flow-mixin`. (@rfratto)
- Upgrade Beyla from v1.4.1 to v1.5.1. (@marctc)

- Add a description to Alloy DEB and RPM packages. (@rfratto)

- Allow `pyroscope.scrape` to scrape `alloy.internal:12345`. (@hainenber)

- The latest Windows Docker image is now pushed as `nanoserver-1809` instead of
  `latest-nanoserver-1809`. The old tag will no longer be updated, and will be
  removed in a future release. (@rfratto)

- The log level of `finished node evaluation` log lines has been decreased to
  'debug'. (@tpaschalis)

- Update post-installation scripts for DEB/RPM packages to ensure
  `/var/lib/alloy` exists before configuring its permissions and ownership.
  (@rfratto)

- Remove setcap for `cap_net_bind_service` to allow alloy to run in restricted environments.
  Modern container runtimes allow binding to unprivileged ports as non-root. (@BlackDex)

- Upgrading from OpenTelemetry v0.96.0 to v0.99.0.
  - `otelcol.processor.batch`: Prevent starting unnecessary goroutines.
    https://github.com/open-telemetry/opentelemetry-collector/issues/9739
  - `otelcol.exporter.otlp`: Checks for port in the config validation for the otlpexporter.
    https://github.com/open-telemetry/opentelemetry-collector/issues/9505
  - `otelcol.receiver.otlp`: Fix bug where the otlp receiver did not properly respond
    with a retryable error code when possible for http.
    https://github.com/open-telemetry/opentelemetry-collector/pull/9357
  - `otelcol.receiver.vcenter`: Fixed the resource attribute model to more accurately support multi-cluster deployments.
    https://github.com/open-telemetry/opentelemetry-collector-contrib/issues/30879
    For more information on impacts please refer to:
    https://github.com/open-telemetry/opentelemetry-collector-contrib/pull/31113
    The main impact is that `vcenter.resource_pool.name`, `vcenter.resource_pool.inventory_path`,
    and `vcenter.cluster.name` are reported with more accuracy on VM metrics.
  - `otelcol.receiver.vcenter`: Remove the `vcenter.cluster.name` resource attribute from Host resources if the Host is standalone (no cluster).
    https://github.com/open-telemetry/opentelemetry-collector-contrib/issues/32548
  - `otelcol.receiver.vcenter`: Changes process for collecting VMs & VM perf metrics to be more efficient (one call now for all VMs).
    https://github.com/open-telemetry/opentelemetry-collector-contrib/issues/31837
  - `otelcol.connector.servicegraph`: Added a new `database_name_attribute` config argument to allow users to
    specify a custom attribute name for identifying the database name in span attributes.
    https://github.com/open-telemetry/opentelemetry-collector-contrib/pull/30726
  - `otelcol.connector.servicegraph`: Fix 'failed to find dimensions for key' error from race condition in metrics cleanup.
    https://github.com/open-telemetry/opentelemetry-collector-contrib/issues/31701
  - `otelcol.connector.spanmetrics`: Add `metrics_expiration` option to enable expiration of metrics if spans are not received within a certain time frame.
    By default, the expiration is disabled (set to 0).
    https://github.com/open-telemetry/opentelemetry-collector-contrib/issues/30559
  - `otelcol.connector.spanmetrics`: Change default value of `metrics_flush_interval` from 15s to 60s.
    https://github.com/open-telemetry/opentelemetry-collector-contrib/issues/31776
  - `otelcol.connector.spanmetrics`: Discard counter span metric exemplars after each flush interval to avoid unbounded memory growth.
    This aligns exemplar discarding for counter span metrics with the existing logic for histogram span metrics.
    https://github.com/open-telemetry/opentelemetry-collector-contrib/issues/31683
  - `otelcol.exporter.loadbalancing`: Fix panic when a sub-exporter is shut down while still handling requests.
    https://github.com/open-telemetry/opentelemetry-collector-contrib/issues/31410
  - `otelcol.exporter.loadbalancing`: Fix memory leaks on shutdown.
    https://github.com/open-telemetry/opentelemetry-collector-contrib/pull/31050
  - `otelcol.exporter.loadbalancing`: Support the timeout period of k8s resolver list watch can be configured.
    https://github.com/open-telemetry/opentelemetry-collector-contrib/issues/31757
  - `otelcol.processor.transform`: Change metric unit for metrics extracted with `extract_count_metric()` to be the default unit (`1`).
    https://github.com/open-telemetry/opentelemetry-collector-contrib/issues/31575
  - `otelcol.receiver.opencensus`: Refactor the receiver to pass lifecycle tests and avoid leaking gRPC connections.
    https://github.com/open-telemetry/opentelemetry-collector-contrib/issues/31643
  - `otelcol.extension.jaeger_remote_sampling`: Fix leaking goroutine on shutdown.
    https://github.com/open-telemetry/opentelemetry-collector-contrib/issues/31157
  - `otelcol.receiver.kafka`: Fix panic on shutdown.
    https://github.com/open-telemetry/opentelemetry-collector-contrib/issues/31926
  - `otelcol.processor.resourcedetection`: Only attempt to detect Kubernetes node resource attributes when they're enabled.
    https://github.com/open-telemetry/opentelemetry-collector-contrib/issues/31941
  - `otelcol.processor.resourcedetection`: Fix memory leak on AKS.
    https://github.com/open-telemetry/opentelemetry-collector-contrib/pull/32574
  - `otelcol.processor.resourcedetection`: Update to ec2 scraper so that core attributes are not dropped if describeTags returns an error (likely due to permissions).
    https://github.com/open-telemetry/opentelemetry-collector-contrib/pull/30672

v1.0.0 (2024-04-09)
-------------------

### Features

- Support for programmable pipelines using a rich expression-based syntax.

- Over 130 components for processing, transforming, and exporting telemetry
  data.

- Native support for Kubernetes and Prometheus Operator without needing to
  deploy or learn a separate Kubernetes operator.

- Support for creating and sharing custom components.

- Support for forming a cluster of Alloy instances for automatic workload
  distribution.

- (_Public preview_) Support for receiving configuration from a server for
  centralized configuration management.

- A built-in UI for visualizing and debugging pipelines.

[contributors guide]: ./docs/developer/contributing.md#updating-the-changelog<|MERGE_RESOLUTION|>--- conflicted
+++ resolved
@@ -10,15 +10,13 @@
 Main (unreleased)
 -----------------
 
-<<<<<<< HEAD
 ### Breaking changes
 
 - Update Public preview `remotecfg` to use `alloy-remote-config` instead of `agent-remote-config`. The
   API has been updated to use the term `collector` over `agent`. (@erikbaranowski)
-=======
+
 v1.1.0-rc.0 (2024-05-03)
 ------------------------
->>>>>>> 1410a705
 
 ### Features
 
