--- conflicted
+++ resolved
@@ -42,14 +42,9 @@
 - Don't restart tailers in `loki.source.kubernetes` component by above-average
   time deltas if K8s version is >= 1.29.1 (@hainenber)
 
-<<<<<<< HEAD
-- Add `static_configs_labels` query parameter for the `loki.source.awsfirehose` http handler. It allows 
-  to set custom static labels to the AWS Firehose logs (@andriikushch)
-=======
 - In `mimir.rules.kubernetes`, add support for running in a cluster of Alloy instances
   by electing a single instance as the leader for the `mimir.rules.kubernetes` component
   to avoid conflicts when making calls to the Mimir API. (@56quarters)
->>>>>>> f8feb6fa
 
 ### Bugfixes
 
